--------------------------------------------------------------------------------
-- |
-- Module       :  Language.Verilog.Syntax.Expression
-- Copyright    :  (c) Signali Corp. 2010
-- License      :  All rights reserved
--
-- Maintainer   : pweaver@signalicorp.com
-- Stability    : experimental
-- Portability  : ghc
--
-- Abstract syntax tree definitions for Verilog expressions, operators, and
-- constants.
--------------------------------------------------------------------------------

{-# LANGUAGE DeriveDataTypeable, TypeOperators #-}
{-# OPTIONS_DERIVE --append -d Binary #-}

module Language.Verilog.Syntax.Expression
  ( -- * Identifiers
    Ident(..),

    -- * Expressions
    Expression, ConstExpr, Expression'(..), ConstExpr',
    Number(..), Base(..), Sign(..), intExpr,

    -- * Unary Operators
    UnaryOp(..),

    -- * Binary Operators
    BinaryOp(..),
  ) where

import Data.Generics    ( Data, Typeable )
import Data.Binary      ( Binary(..), putWord8, getWord8 )
import Data.Maybe       ( fromMaybe )

import Language.Verilog.Syntax.Ident

--------------------------------------------------------------------------------
-- expressions

-- | Expressions.  The AST uses 'Number' to represent literals, which is a
-- rather unstructured type (most values are left as strings).  This type is
-- parametrized over the type for literals so that the user can instantiate it
-- with a more structured type, for example if they want to build a simulator or
-- compiler.
data Expression' x
  = ExprNum x
  -- | A variable reference
  | ExprVar Ident
  -- | A literal string, in quotes.  Used for parameter values.
  | ExprString String
  -- | Index operator, e.g. @x[y]@.
  | ExprIndex Ident (Expression' x)
  -- | A slice operation of a range of indices, e.g. x[10:15].
  | ExprSlice Ident (ConstExpr' x) (ConstExpr' x)
  -- | e.g. @x[y +: 10]@
  | ExprSlicePlus Ident (Expression' x) (ConstExpr' x)
  -- | e.g. @x[y -: 10]@
  | ExprSliceMinus Ident (Expression' x) (ConstExpr' x)
  -- | Concatenation, e.g. @{a, b, c}@
  | ExprConcat [Expression' x]
  -- | Replication, e.g. @{10,{a, b, c}}@
  | ExprMultiConcat (Expression' x) [Expression' x]
  -- TODO: <mintypmax_expression>
  -- | Application of a unary operator
  | ExprUnary UnaryOp (Expression' x)
  -- | Application of a binary operator
  | ExprBinary BinaryOp (Expression' x) (Expression' x)
  -- | Conditional expression, e.g. @x ? y : z@
  | ExprCond (Expression' x) (Expression' x) (Expression' x)
  -- | Function call, e.g. @f(a, b, c)@
  | ExprFunCall Ident [Expression' x]
  deriving (Eq, Ord, Show, Data, Typeable)

type ConstExpr' x = Expression' x

type ConstExpr = ConstExpr' Number
type Expression = Expression' Number

data Sign
  = Pos | Neg
  deriving (Eq, Ord, Data, Typeable)

instance Show Sign where
  show Pos = "+"
  show Neg = "-"

<<<<<<< HEAD
intExpr :: (Show a, Integral a) => a -> Expression
=======
intExpr :: (Integral a, Show a) => a -> Expression
>>>>>>> d25ef654
intExpr x = ExprNum (IntNum Nothing Nothing Nothing (show x))

data Number
  -- | An integral value: sign, size, and base.
  = IntNum (Maybe Sign) (Maybe String) (Maybe Base) String
  -- | A real number: sign, integral integral, fractional part, exponent sign,
  -- and exponent value
  | RealNum (Maybe Sign) String (Maybe String) (Maybe (Maybe Sign, String))
  deriving (Eq, Ord, Data, Typeable)

instance Show Number where
  show (IntNum maybe_sign maybe_size maybe_base value)
    = maybe "" show maybe_sign ++
      fromMaybe "" maybe_size ++
      maybe "" show maybe_base ++
      value

  show (RealNum maybe_sign int_part maybe_fract_part maybe_exponent)
    = maybe "" show maybe_sign ++
      int_part ++
      maybe "" ("."++) maybe_fract_part ++
      case maybe_exponent of
        Just (mb_sign, e) -> "e" ++ (maybe "" show mb_sign) ++ e
        Nothing           -> ""

data Base = BinBase | OctBase | DecBase | HexBase
  deriving (Eq, Ord, Data, Typeable)

instance Show Base where
  show x = ['\'', case x of
                    BinBase -> 'b'
                    OctBase -> 'o'
                    DecBase -> 'd'
                    HexBase -> 'h'
           ]

--------------------------------------------------------------------------------
-- operators

-- | Unary operators.  @Uand@, @UNand@, @UOr@, @UNor@, @UXor@, and @UXnor@ are
-- known as \"reduction operators\".  They work just like Haskell\'s @fold@
-- function.
data UnaryOp
  -- UTilde (~) is bitwise negation, UBang (!) is logical negation
  -- UAnd/UNand/UOr/UNor/UXor/UXnor are sometimes called "reduction operators"
  = UPlus   -- ^ Unary plus operator: @+@
  | UMinus  -- ^ Unary 2\'s complement negation: @-@
  | UBang   -- ^ Logical negation, a.k.a NOT: @!@
  | UTilde  -- ^ Bitwise negation, a.k.a. 1\'s complement: @~@
  | UAnd    -- ^ @AND@ reduction operator: @&@
  | UNand   -- ^ @NAND@ reduction operator: @~&@
  | UOr     -- ^ @OR@ eduction operator: @|@
  | UNor    -- ^ @NOR@ reduction operator: @~|@
  | UXor    -- ^ @XOR@ reduction operator: @^@
  | UXnor   -- ^ @XNOR@ reduction operator: @^~@ or @~^@
  deriving (Eq, Ord, Data, Typeable)

instance Show UnaryOp where
  show UPlus  = "+"
  show UMinus = "-"
  show UBang  = "!"
  show UTilde = "~"
  show UAnd   = "&"
  show UNand  = "~&"
  show UOr    = "|"
  show UNor   = "~|"
  show UXor   = "^"
  show UXnor  = "^~" -- "~^" is also valid

-- | Binary operators.
data BinaryOp
  = Pow          -- ^ Arithmetic exponentiation: @**@.  Introduced in Verilog-2001.
  | Plus         -- ^ Arithmetic addition: @+@.
  | Minus        -- ^ Arithmetic subtraction: @-@
  | Times        -- ^ Arithmetic multiplication: @*@
  | Divide       -- ^ Arithmetic division: @/@
  | Modulo       -- ^ Arithmetic modulo: @%@
  | Equals       -- ^ Logical equality: @==@
  | NotEquals    -- ^ Logical inequality: @!=@
  | CEquals      -- ^ Case equality: @===@.  4-state logic, where @x@ and @z@ are
                 -- taken literally.
  | CNotEquals   -- ^ Case inequality: @!==@. 4-state logic, where @x@ and @z@
                 -- are taken literally.
  | LAnd         -- ^ Logical @AND@ operation: @&&@
  | LOr          -- ^ Logical @OR@ operation: @||@
  | LessThan     -- ^ Less than: @<@
  | LessEqual    -- ^ Less than or equal to: @<=@
  | GreaterThan  -- ^ Greater than: @>@
  | GreaterEqual -- ^ Greater than or equal to: @>=@
  | And          -- ^ Bitwise @AND@ operation: @&@
  | Nand         -- ^ Bitwise @NAND@ operation: @~&@
  | Or           -- ^ Bitwise @OR@ operation: @|@
  | Nor          -- ^ Bitwise @NOR@ operation: @~|@
  | Xor          -- ^ Bitwise @XOR@ operation: @^@
  | Xnor         -- ^ Bitwise @XNOR@ operation: @^~@ or @~^@
  | ShiftLeft    -- ^ Logical left shift: @<<@
  | ShiftRight   -- ^ Logical right shift: @>>@
  deriving (Eq, Ord, Data, Typeable)

instance Show BinaryOp where
  show Pow          = "**"
  show Plus         = "+"
  show Minus        = "-"
  show Times        = "*"
  show Divide       = "/"
  show Modulo       = "%"
  show Equals       = "=="
  show NotEquals    = "!="
  show CEquals      = "==="
  show CNotEquals   = "!=="
  show LAnd         = "&&"
  show LOr          = "||"
  show LessThan     = "<"
  show LessEqual    = "<="
  show GreaterThan  = ">"
  show GreaterEqual = ">="
  show And          = "&"
  show Nand         = "~&"
  show Or           = "|"
  show Nor          = "~|"
  show Xor          = "^"
  show Xnor         = "^~"
  show ShiftLeft    = "<<"
  show ShiftRight   = ">>"

--------------------------------------------------------------------------------
-- GENERATED START


instance (Binary x) => Binary (Expression' x) where
        put x
          = case x of
                ExprNum x1 -> do putWord8 0
                                 put x1
                ExprVar x1 -> do putWord8 1
                                 put x1
                ExprString x1 -> do putWord8 2
                                    put x1
                ExprIndex x1 x2 -> do putWord8 3
                                      put x1
                                      put x2
                ExprSlice x1 x2 x3 -> do putWord8 4
                                         put x1
                                         put x2
                                         put x3
                ExprSlicePlus x1 x2 x3 -> do putWord8 5
                                             put x1
                                             put x2
                                             put x3
                ExprSliceMinus x1 x2 x3 -> do putWord8 6
                                              put x1
                                              put x2
                                              put x3
                ExprConcat x1 -> do putWord8 7
                                    put x1
                ExprMultiConcat x1 x2 -> do putWord8 8
                                            put x1
                                            put x2
                ExprUnary x1 x2 -> do putWord8 9
                                      put x1
                                      put x2
                ExprBinary x1 x2 x3 -> do putWord8 10
                                          put x1
                                          put x2
                                          put x3
                ExprCond x1 x2 x3 -> do putWord8 11
                                        put x1
                                        put x2
                                        put x3
                ExprFunCall x1 x2 -> do putWord8 12
                                        put x1
                                        put x2
        get
          = do i <- getWord8
               case i of
                   0 -> do x1 <- get
                           return (ExprNum x1)
                   1 -> do x1 <- get
                           return (ExprVar x1)
                   2 -> do x1 <- get
                           return (ExprString x1)
                   3 -> do x1 <- get
                           x2 <- get
                           return (ExprIndex x1 x2)
                   4 -> do x1 <- get
                           x2 <- get
                           x3 <- get
                           return (ExprSlice x1 x2 x3)
                   5 -> do x1 <- get
                           x2 <- get
                           x3 <- get
                           return (ExprSlicePlus x1 x2 x3)
                   6 -> do x1 <- get
                           x2 <- get
                           x3 <- get
                           return (ExprSliceMinus x1 x2 x3)
                   7 -> do x1 <- get
                           return (ExprConcat x1)
                   8 -> do x1 <- get
                           x2 <- get
                           return (ExprMultiConcat x1 x2)
                   9 -> do x1 <- get
                           x2 <- get
                           return (ExprUnary x1 x2)
                   10 -> do x1 <- get
                            x2 <- get
                            x3 <- get
                            return (ExprBinary x1 x2 x3)
                   11 -> do x1 <- get
                            x2 <- get
                            x3 <- get
                            return (ExprCond x1 x2 x3)
                   12 -> do x1 <- get
                            x2 <- get
                            return (ExprFunCall x1 x2)
                   _ -> error "Corrupted binary data for Expression'"


instance Binary Sign where
        put x
          = case x of
                Pos -> putWord8 0
                Neg -> putWord8 1
        get
          = do i <- getWord8
               case i of
                   0 -> return Pos
                   1 -> return Neg
                   _ -> error "Corrupted binary data for Sign"


instance Binary Number where
        put x
          = case x of
                IntNum x1 x2 x3 x4 -> do putWord8 0
                                         put x1
                                         put x2
                                         put x3
                                         put x4
                RealNum x1 x2 x3 x4 -> do putWord8 1
                                          put x1
                                          put x2
                                          put x3
                                          put x4
        get
          = do i <- getWord8
               case i of
                   0 -> do x1 <- get
                           x2 <- get
                           x3 <- get
                           x4 <- get
                           return (IntNum x1 x2 x3 x4)
                   1 -> do x1 <- get
                           x2 <- get
                           x3 <- get
                           x4 <- get
                           return (RealNum x1 x2 x3 x4)
                   _ -> error "Corrupted binary data for Number"


instance Binary Base where
        put x
          = case x of
                BinBase -> putWord8 0
                OctBase -> putWord8 1
                DecBase -> putWord8 2
                HexBase -> putWord8 3
        get
          = do i <- getWord8
               case i of
                   0 -> return BinBase
                   1 -> return OctBase
                   2 -> return DecBase
                   3 -> return HexBase
                   _ -> error "Corrupted binary data for Base"


instance Binary UnaryOp where
        put x
          = case x of
                UPlus -> putWord8 0
                UMinus -> putWord8 1
                UBang -> putWord8 2
                UTilde -> putWord8 3
                UAnd -> putWord8 4
                UNand -> putWord8 5
                UOr -> putWord8 6
                UNor -> putWord8 7
                UXor -> putWord8 8
                UXnor -> putWord8 9
        get
          = do i <- getWord8
               case i of
                   0 -> return UPlus
                   1 -> return UMinus
                   2 -> return UBang
                   3 -> return UTilde
                   4 -> return UAnd
                   5 -> return UNand
                   6 -> return UOr
                   7 -> return UNor
                   8 -> return UXor
                   9 -> return UXnor
                   _ -> error "Corrupted binary data for UnaryOp"


instance Binary BinaryOp where
        put x
          = case x of
                Pow -> putWord8 0
                Plus -> putWord8 1
                Minus -> putWord8 2
                Times -> putWord8 3
                Divide -> putWord8 4
                Modulo -> putWord8 5
                Equals -> putWord8 6
                NotEquals -> putWord8 7
                CEquals -> putWord8 8
                CNotEquals -> putWord8 9
                LAnd -> putWord8 10
                LOr -> putWord8 11
                LessThan -> putWord8 12
                LessEqual -> putWord8 13
                GreaterThan -> putWord8 14
                GreaterEqual -> putWord8 15
                And -> putWord8 16
                Nand -> putWord8 17
                Or -> putWord8 18
                Nor -> putWord8 19
                Xor -> putWord8 20
                Xnor -> putWord8 21
                ShiftLeft -> putWord8 22
                ShiftRight -> putWord8 23
        get
          = do i <- getWord8
               case i of
                   0 -> return Pow
                   1 -> return Plus
                   2 -> return Minus
                   3 -> return Times
                   4 -> return Divide
                   5 -> return Modulo
                   6 -> return Equals
                   7 -> return NotEquals
                   8 -> return CEquals
                   9 -> return CNotEquals
                   10 -> return LAnd
                   11 -> return LOr
                   12 -> return LessThan
                   13 -> return LessEqual
                   14 -> return GreaterThan
                   15 -> return GreaterEqual
                   16 -> return And
                   17 -> return Nand
                   18 -> return Or
                   19 -> return Nor
                   20 -> return Xor
                   21 -> return Xnor
                   22 -> return ShiftLeft
                   23 -> return ShiftRight
                   _ -> error "Corrupted binary data for BinaryOp"
-- GENERATED STOP<|MERGE_RESOLUTION|>--- conflicted
+++ resolved
@@ -86,11 +86,7 @@
   show Pos = "+"
   show Neg = "-"
 
-<<<<<<< HEAD
-intExpr :: (Show a, Integral a) => a -> Expression
-=======
 intExpr :: (Integral a, Show a) => a -> Expression
->>>>>>> d25ef654
 intExpr x = ExprNum (IntNum Nothing Nothing Nothing (show x))
 
 data Number
